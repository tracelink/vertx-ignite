--- conflicted
+++ resolved
@@ -15,11 +15,7 @@
 
   <properties>
     <stack.version>4.0.0-SNAPSHOT</stack.version>
-<<<<<<< HEAD
-    <ignite.version>2.7.6</ignite.version>
-=======
     <ignite.version>2.8.0</ignite.version>
->>>>>>> 5655c43a
     <asciidoc.dir>${project.basedir}/src/main/asciidoc</asciidoc.dir>
   </properties>
 
@@ -110,7 +106,6 @@
       <scope>test</scope>
     </dependency>
     <dependency>
-<<<<<<< HEAD
       <groupId>org.apache.ignite</groupId>
       <artifactId>ignite-slf4j</artifactId>
       <version>${ignite.version}</version>
@@ -120,7 +115,9 @@
       <groupId>ch.qos.logback</groupId>
       <artifactId>logback-classic</artifactId>
       <version>1.1.7</version>
-=======
+      <scope>test</scope>
+    </dependency>
+    <dependency>
       <groupId>io.vertx</groupId>
       <artifactId>vertx-service-discovery</artifactId>
       <scope>test</scope>
@@ -147,7 +144,6 @@
       <groupId>com.jayway.awaitility</groupId>
       <artifactId>awaitility</artifactId>
       <version>1.7.0</version>
->>>>>>> 5655c43a
       <scope>test</scope>
     </dependency>
   </dependencies>
@@ -163,14 +159,16 @@
             <systemPropertyVariables>
               <java.net.preferIPv4Stack>true</java.net.preferIPv4Stack>
               <IGNITE_PERFORMANCE_SUGGESTIONS_DISABLED>true</IGNITE_PERFORMANCE_SUGGESTIONS_DISABLED>
+              <IGNITE_NO_ASCII>true</IGNITE_NO_ASCII>
+              <IGNITE_QUIET>true</IGNITE_QUIET>
+              <IGNITE_UPDATE_NOTIFIER>false</IGNITE_UPDATE_NOTIFIER>
               <vertx.logger-delegate-factory-class-name>io.vertx.core.logging.SLF4JLogDelegateFactory</vertx.logger-delegate-factory-class-name>
               <io.netty.leakDetectionLevel>PARANOID</io.netty.leakDetectionLevel>
               <buildDirectory>${project.build.directory}</buildDirectory>
               <vertxVersion>${project.version}</vertxVersion>
-              <java.net.preferIPv4Stack>true</java.net.preferIPv4Stack>
             </systemPropertyVariables>
             <!-- Needs to be small enough to run in a EC2 1.7GB small instance -->
-            <argLine>-Xms512M -Xmx1200M -DIGNITE_ATOMIC_CACHE_DELETE_HISTORY_SIZE=1000</argLine>
+            <argLine>-Xms512M -Xmx1200M -DIGNITE_ATOMIC_CACHE_DELETE_HISTORY_SIZE=1000 -DIGNITE_UPDATE_NOTIFIER=false</argLine>
             <forkCount>1</forkCount>
             <reuseForks>true</reuseForks>
           </configuration>
