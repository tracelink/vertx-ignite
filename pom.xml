<?xml version="1.0" encoding="UTF-8"?>
<project xmlns="http://maven.apache.org/POM/4.0.0" xmlns:xsi="http://www.w3.org/2001/XMLSchema-instance" xsi:schemaLocation="http://maven.apache.org/POM/4.0.0 http://maven.apache.org/xsd/maven-4.0.0.xsd">
  <modelVersion>4.0.0</modelVersion>

  <parent>
    <groupId>io.vertx</groupId>
    <artifactId>vertx-ext-parent</artifactId>
    <version>35</version>
  </parent>

  <artifactId>vertx-ignite</artifactId>
  <version>4.0.0-SNAPSHOT</version>

  <name>Vert.x Ignite Cluster Manager</name>

  <properties>
    <stack.version>4.0.0-SNAPSHOT</stack.version>
    <ignite.version>2.8.0</ignite.version>
    <asciidoc.dir>${project.basedir}/src/main/asciidoc</asciidoc.dir>
  </properties>

  <dependencyManagement>
    <dependencies>
      <dependency>
        <groupId>io.vertx</groupId>
        <artifactId>vertx-dependencies</artifactId>
        <version>${stack.version}</version>
        <type>pom</type>
        <scope>import</scope>
      </dependency>
    </dependencies>
  </dependencyManagement>

  <dependencies>
    <dependency>
      <groupId>io.vertx</groupId>
      <artifactId>vertx-core</artifactId>
    </dependency>
    <dependency>
      <groupId>org.apache.ignite</groupId>
      <artifactId>ignite-core</artifactId>
      <version>${ignite.version}</version>
    </dependency>
    <dependency>
      <groupId>org.apache.ignite</groupId>
      <artifactId>ignite-spring</artifactId>
      <version>${ignite.version}</version>
      <exclusions>
        <exclusion>
          <groupId>org.apache.ignite</groupId>
          <artifactId>ignite-indexing</artifactId>
        </exclusion>
        <exclusion>
          <groupId>org.springframework</groupId>
          <artifactId>spring-aop</artifactId>
        </exclusion>
        <exclusion>
          <groupId>org.springframework</groupId>
          <artifactId>spring-tx</artifactId>
        </exclusion>
        <exclusion>
          <groupId>org.springframework</groupId>
          <artifactId>spring-jdbc</artifactId>
        </exclusion>
      </exclusions>
    </dependency>

    <dependency>
      <groupId>io.vertx</groupId>
      <artifactId>vertx-docgen</artifactId>
      <scope>provided</scope>
    </dependency>
    <dependency>
      <groupId>io.vertx</groupId>
      <artifactId>vertx-codetrans</artifactId>
      <scope>provided</scope>
    </dependency>
    <dependency>
      <groupId>io.vertx</groupId>
      <artifactId>vertx-codegen</artifactId>
      <optional>true</optional>
    </dependency>
<<<<<<< HEAD
    <dependency>
      <groupId>io.vertx</groupId>
      <artifactId>vertx-lang-groovy</artifactId>
      <optional>true</optional>
    </dependency>
    <dependency>
      <groupId>io.vertx</groupId>
      <artifactId>vertx-rx-java</artifactId>
      <optional>true</optional>
    </dependency>
=======
>>>>>>> 1d949cab

    <dependency>
      <groupId>junit</groupId>
      <artifactId>junit</artifactId>
      <version>4.12</version>
      <scope>test</scope>
    </dependency>
    <dependency>
      <groupId>io.vertx</groupId>
      <artifactId>vertx-core</artifactId>
      <type>test-jar</type>
      <scope>test</scope>
    </dependency>
    <dependency>
      <groupId>io.vertx</groupId>
      <artifactId>vertx-web</artifactId>
      <scope>test</scope>
    </dependency>
    <dependency>
      <groupId>io.vertx</groupId>
      <artifactId>vertx-web</artifactId>
      <version>${project.version}</version>
      <type>test-jar</type>
      <scope>test</scope>
    </dependency>
    <dependency>
      <groupId>io.vertx</groupId>
      <artifactId>vertx-service-discovery</artifactId>
      <scope>test</scope>
    </dependency>
    <dependency>
      <groupId>io.vertx</groupId>
      <artifactId>vertx-service-proxy</artifactId>
      <scope>test</scope>
    </dependency>
    <dependency>
      <groupId>io.vertx</groupId>
      <artifactId>vertx-service-discovery</artifactId>
      <version>${project.version}</version>
      <type>test-jar</type>
      <scope>test</scope>
    </dependency>
    <dependency>
      <groupId>com.jayway.awaitility</groupId>
      <artifactId>awaitility</artifactId>
      <version>1.7.0</version>
      <scope>test</scope>
    </dependency>
  </dependencies>

  <build>
    <pluginManagement>
      <plugins>
        <plugin>
          <groupId>org.apache.maven.plugins</groupId>
          <artifactId>maven-surefire-plugin</artifactId>
          <configuration>
            <failIfNoSpecifiedTests>false</failIfNoSpecifiedTests>
            <systemPropertyVariables>
              <io.netty.leakDetectionLevel>PARANOID</io.netty.leakDetectionLevel>
              <buildDirectory>${project.build.directory}</buildDirectory>
              <vertxVersion>${project.version}</vertxVersion>
              <java.net.preferIPv4Stack>true</java.net.preferIPv4Stack>
            </systemPropertyVariables>
            <!-- Needs to be small enough to run in a EC2 1.7GB small instance -->
            <argLine>-Xms512M -Xmx1200M -DIGNITE_ATOMIC_CACHE_DELETE_HISTORY_SIZE=1000</argLine>
            <forkCount>1</forkCount>
            <reuseForks>true</reuseForks>
          </configuration>
        </plugin>
      </plugins>
    </pluginManagement>
  </build>

</project><|MERGE_RESOLUTION|>--- conflicted
+++ resolved
@@ -80,19 +80,6 @@
       <artifactId>vertx-codegen</artifactId>
       <optional>true</optional>
     </dependency>
-<<<<<<< HEAD
-    <dependency>
-      <groupId>io.vertx</groupId>
-      <artifactId>vertx-lang-groovy</artifactId>
-      <optional>true</optional>
-    </dependency>
-    <dependency>
-      <groupId>io.vertx</groupId>
-      <artifactId>vertx-rx-java</artifactId>
-      <optional>true</optional>
-    </dependency>
-=======
->>>>>>> 1d949cab
 
     <dependency>
       <groupId>junit</groupId>
